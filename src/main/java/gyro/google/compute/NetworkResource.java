/*
 * Copyright 2019, Perfect Sense, Inc.
 *
 * Licensed under the Apache License, Version 2.0 (the "License");
 * you may not use this file except in compliance with the License.
 * You may obtain a copy of the License at
 *
 *     http://www.apache.org/licenses/LICENSE-2.0
 *
 * Unless required by applicable law or agreed to in writing, software
 * distributed under the License is distributed on an "AS IS" BASIS,
 * WITHOUT WARRANTIES OR CONDITIONS OF ANY KIND, either express or implied.
 * See the License for the specific language governing permissions and
 * limitations under the License.
 */

package gyro.google.compute;

import java.util.Set;

import com.google.api.services.compute.Compute;
import com.google.api.services.compute.model.Network;
import com.google.api.services.compute.model.NetworkRoutingConfig;
import com.google.api.services.compute.model.Operation;
import gyro.core.GyroException;
import gyro.core.GyroUI;
import gyro.core.Type;
import gyro.core.resource.Id;
import gyro.core.resource.Output;
import gyro.core.resource.Resource;
import gyro.core.resource.Updatable;
import gyro.core.scope.State;
import gyro.core.validation.Required;
import gyro.core.validation.ValidStrings;
import gyro.google.Copyable;

/**
 * Creates a network.
 *
 * Example
 * -------
 *
 * .. code-block:: gyro
 *
 *     google::compute-network network-example
 *         name: "vpc-example"
 *         description: "vpc-example-desc"
 *         routing-mode: "GLOBAL"
 *     end
 */
@Type("compute-network")
public class NetworkResource extends ComputeResource implements Copyable<Network> {

    private String name;
    private String description;
    private String routingMode;

    // Read-only
    private String id;
    private String selfLink;

    /**
     * The name of the network. (Required)
     */
    @Required
    public String getName() {
        return name;
    }

    public void setName(String name) {
        this.name = name;
    }

    /**
     * The description of the network.
     */
    public String getDescription() {
        return description;
    }

    public void setDescription(String description) {
        this.description = description;
    }

    /**
     * The routing mode for the network. Valid values are ``GLOBAL`` or ``REGIONAL``.
     */
    @Required
    @ValidStrings({ "GLOBAL", "REGIONAL" })
    @Updatable
    public String getRoutingMode() {
        return routingMode != null ? routingMode.toUpperCase() : null;
    }

    public void setRoutingMode(String routingMode) {
        this.routingMode = routingMode;
    }

    /**
     * The Id of the network.
     */
    @Output
    public String getId() {
        return id;
    }

    public void setId(String id) {
        this.id = id;
    }

    /**
<<<<<<< HEAD
     * Server-defined URL for the resource.
=======
     * The fully-qualified URL linking back to the network.
>>>>>>> 8706a47d
     */
    @Id
    @Output
    public String getSelfLink() {
        return selfLink;
    }

    public void setSelfLink(String selfLink) {
        this.selfLink = selfLink;
    }

    @Override
    public void copyFrom(Network network) {
        setId(network.getId().toString());
        setSelfLink(network.getSelfLink());
        setRoutingMode(network.getRoutingConfig().getRoutingMode());
        setDescription(network.getDescription());
        setName(network.getName());
        setSelfLink(network.getSelfLink());
    }

    @Override
    public boolean doRefresh() throws Exception {
        Compute client = createComputeClient();

        Network network = client.networks().get(getProjectId(), getName()).execute();
        copyFrom(network);

        return true;
    }

    @Override
    public void doCreate(GyroUI ui, State state) throws Exception {
        Compute client = createComputeClient();

        Network network = new Network();
        network.setName(getName());
        network.setDescription(getDescription());
        network.setAutoCreateSubnetworks(false);

        NetworkRoutingConfig networkRoutingConfig = new NetworkRoutingConfig();
        networkRoutingConfig.setRoutingMode(getRoutingMode());
        network.setRoutingConfig(networkRoutingConfig);

        Compute.Networks.Insert insert = client.networks().insert(getProjectId(), network);
        Operation operation = insert.execute();
        Operation.Error error = waitForCompletion(client, operation);
        if (error != null) {
            throw new GyroException(error.toPrettyString());
        }

        refresh();
    }

    @Override
    public void doUpdate(GyroUI ui, State state, Resource current, Set<String> changedFieldNames) throws Exception {
        Compute client = createComputeClient();

        NetworkRoutingConfig networkRoutingConfig = new NetworkRoutingConfig();
        networkRoutingConfig.setRoutingMode(getRoutingMode());

        Network network = client.networks().get(getProjectId(), getName()).execute();
        network.setRoutingConfig(networkRoutingConfig);

        client.networks().patch(getProjectId(), getName(), network).execute();
        refresh();
    }

    @Override
    public void doDelete(GyroUI ui, State state) throws Exception {
        Compute compute = createComputeClient();

        compute.networks().delete(getProjectId(), getName()).execute();
    }
}<|MERGE_RESOLUTION|>--- conflicted
+++ resolved
@@ -109,11 +109,7 @@
     }
 
     /**
-<<<<<<< HEAD
-     * Server-defined URL for the resource.
-=======
      * The fully-qualified URL linking back to the network.
->>>>>>> 8706a47d
      */
     @Id
     @Output
