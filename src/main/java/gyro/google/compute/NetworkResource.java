--- conflicted
+++ resolved
@@ -22,7 +22,6 @@
 import com.google.api.services.compute.model.Network;
 import com.google.api.services.compute.model.NetworkRoutingConfig;
 import com.google.api.services.compute.model.Operation;
-import gyro.core.GyroException;
 import gyro.core.GyroUI;
 import gyro.core.Type;
 import gyro.core.resource.Id;
@@ -139,25 +138,9 @@
         networkRoutingConfig.setRoutingMode(getRoutingMode());
         network.setRoutingConfig(networkRoutingConfig);
 
-<<<<<<< HEAD
-        try {
-            Compute.Networks.Insert insert = client.networks().insert(getProjectId(), network);
-            Operation operation = insert.execute();
-            waitForCompletion(client, operation);
-
-            refresh();
-        } catch (GyroException ge) {
-            throw ge;
-        } catch (Exception ex) {
-            throw new GyroException(ex.getMessage(), ex.getCause());
-=======
         Compute.Networks.Insert insert = client.networks().insert(getProjectId(), network);
         Operation operation = insert.execute();
-        Operation.Error error = waitForCompletion(client, operation);
-        if (error != null) {
-            throw new GyroException(error.toPrettyString());
->>>>>>> 2deeec43
-        }
+        waitForCompletion(client, operation);
 
         refresh();
     }
@@ -172,40 +155,16 @@
         Network network = client.networks().get(getProjectId(), getName()).execute();
         network.setRoutingConfig(networkRoutingConfig);
 
-<<<<<<< HEAD
-            Operation operation = client.networks().patch(getProjectId(), getName(), network).execute();
-            waitForCompletion(client, operation);
-
-            refresh();
-        } catch (GyroException ge) {
-            throw ge;
-        } catch (Exception ex) {
-            throw new GyroException(ex.getMessage(), ex.getCause());
-        }
-    }
-
-    @Override
-    public void delete(GyroUI ui, State state) {
-        Compute client = createComputeClient();
-
-        try {
-            Operation operation = client.networks().delete(getProjectId(), getName()).execute();
-            waitForCompletion(client, operation);
-        } catch (GyroException ge) {
-            throw ge;
-        } catch (Exception ex) {
-            throw new GyroException(ex.getMessage(), ex.getCause());
-        }
-=======
-        client.networks().patch(getProjectId(), getName(), network).execute();
+        Operation operation = client.networks().patch(getProjectId(), getName(), network).execute();
+        waitForCompletion(client, operation);
         refresh();
     }
 
     @Override
     public void doDelete(GyroUI ui, State state) throws Exception {
-        Compute compute = createComputeClient();
+        Compute client = createComputeClient();
 
-        compute.networks().delete(getProjectId(), getName()).execute();
->>>>>>> 2deeec43
+        Operation operation = client.networks().delete(getProjectId(), getName()).execute();
+        waitForCompletion(client, operation);
     }
 }