--- conflicted
+++ resolved
@@ -201,16 +201,6 @@
     @Override
     public void copyFrom(com.google.api.services.compute.model.RouterNat model) throws Exception {
         setIcmpIdleTimeoutSec(model.getIcmpIdleTimeoutSec());
-<<<<<<< HEAD
-
-        if (model.getLogConfig() != null) {
-            RouterNatLogConfig logConfig = newSubresource(RouterNatLogConfig.class);
-            logConfig.copyFrom(model.getLogConfig());
-            setLogConfig(logConfig);
-        }
-
-=======
->>>>>>> 5b30d34e
         setMinPortsPerVm(model.getMinPortsPerVm());
         setName(model.getName());
         setIpAllocationOption(model.getNatIpAllocateOption());
