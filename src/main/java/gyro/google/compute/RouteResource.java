--- conflicted
+++ resolved
@@ -24,10 +24,6 @@
 import java.util.stream.Collectors;
 import java.util.stream.Stream;
 
-<<<<<<< HEAD
-import com.google.api.client.googleapis.json.GoogleJsonResponseException;
-=======
->>>>>>> 5b140f3f
 import com.google.api.services.compute.Compute;
 import com.google.api.services.compute.model.Operation;
 import com.google.api.services.compute.model.Route;
@@ -254,27 +250,6 @@
         route.setPriority(getPriority());
         route.setTags(new ArrayList<>(getTags()));
 
-<<<<<<< HEAD
-        try {
-            Operation operation = client.routes().insert(getProjectId(), route).execute();
-            Operation.Error error = waitForCompletion(client, operation);
-            if (error != null) {
-                throw new GyroException(error.toPrettyString());
-            }
-
-            route = client.routes().get(getProjectId(), getName()).execute();
-            copyFrom(route);
-            if (route.getWarnings() != null && !route.getWarnings().isEmpty()) {
-                GyroCore.ui().write(
-                    "@|orange Route created with warnings:|@ %s\n",
-                    route.getWarnings().stream().map(Route.Warnings::getMessage).collect(Collectors.joining("\n")));
-            }
-
-        } catch (GoogleJsonResponseException je) {
-            throw new GyroException(je.getDetails().getMessage());
-        } catch (Exception ex) {
-            throw new GyroException(ex.getMessage(), ex.getCause());
-=======
         Operation operation = client.routes().insert(getProjectId(), route).execute();
         Operation.Error error = waitForCompletion(client, operation);
         if (error != null) {
@@ -287,7 +262,6 @@
             GyroCore.ui().write(
                 "@|orange Route created with warnings:|@ %s\n",
                 route.getWarnings().stream().map(Route.Warnings::getMessage).collect(Collectors.joining("\n")));
->>>>>>> 5b140f3f
         }
     }
 
