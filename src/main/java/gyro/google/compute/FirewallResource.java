--- conflicted
+++ resolved
@@ -16,10 +16,6 @@
 
 package gyro.google.compute;
 
-<<<<<<< HEAD
-import java.io.IOException;
-=======
->>>>>>> 5b140f3f
 import java.util.ArrayList;
 import java.util.Collections;
 import java.util.HashSet;
@@ -27,10 +23,6 @@
 import java.util.Set;
 import java.util.stream.Collectors;
 
-<<<<<<< HEAD
-import com.google.api.client.googleapis.json.GoogleJsonResponseException;
-=======
->>>>>>> 5b140f3f
 import com.google.api.services.compute.Compute;
 import com.google.api.services.compute.model.Firewall;
 import com.google.api.services.compute.model.FirewallLogConfig;
@@ -467,24 +459,10 @@
     public void doDelete(GyroUI ui, State state) throws Exception {
         Compute client = createComputeClient();
 
-<<<<<<< HEAD
-        try {
-            Operation operation = client.firewalls().delete(getProjectId(), getName()).execute();
-            Operation.Error error = waitForCompletion(client, operation);
-            if (error != null) {
-                throw new GyroException(error.toPrettyString());
-            }
-
-        } catch (GoogleJsonResponseException je) {
-            throw new GyroException(je.getDetails().getMessage());
-        } catch (Exception ex) {
-            throw new GyroException(ex.getMessage(), ex.getCause());
-=======
         Operation operation = client.firewalls().delete(getProjectId(), getName()).execute();
         Operation.Error error = waitForCompletion(client, operation);
         if (error != null) {
             throw new GyroException(error.toPrettyString());
->>>>>>> 5b140f3f
         }
     }
 
