--- conflicted
+++ resolved
@@ -16,10 +16,6 @@
 
 package gyro.google.compute;
 
-<<<<<<< HEAD
-import java.io.IOException;
-=======
->>>>>>> 0d3d44f4
 import java.util.ArrayList;
 import java.util.Collection;
 import java.util.Collections;
@@ -28,18 +24,10 @@
 import java.util.Objects;
 import java.util.stream.Collectors;
 
-<<<<<<< HEAD
-import com.google.api.client.googleapis.json.GoogleJsonResponseException;
-=======
->>>>>>> 0d3d44f4
 import com.google.api.services.compute.Compute;
 import com.google.api.services.compute.model.Subnetwork;
 import com.google.api.services.compute.model.SubnetworkAggregatedList;
 import com.google.api.services.compute.model.SubnetworksScopedList;
-<<<<<<< HEAD
-import gyro.core.GyroException;
-=======
->>>>>>> 0d3d44f4
 import gyro.core.Type;
 import gyro.google.GoogleFinder;
 
@@ -87,20 +75,6 @@
         SubnetworkAggregatedList subnetworkList;
         String nextPageToken = null;
 
-<<<<<<< HEAD
-            do {
-                subnetworkList = client.subnetworks()
-                    .aggregatedList(getProjectId())
-                    .setPageToken(nextPageToken)
-                    .execute();
-                subnetworks.addAll(subnetworkList.getItems().values().stream()
-                    .map(SubnetworksScopedList::getSubnetworks)
-                    .filter(Objects::nonNull)
-                    .flatMap(Collection::stream)
-                    .collect(Collectors.toList()));
-                nextPageToken = subnetworkList.getNextPageToken();
-            } while (nextPageToken != null);
-=======
         do {
             subnetworkList = client.subnetworks().aggregatedList(getProjectId()).setPageToken(nextPageToken).execute();
             subnetworks.addAll(subnetworkList.getItems().values().stream()
@@ -110,7 +84,6 @@
                 .collect(Collectors.toList()));
             nextPageToken = subnetworkList.getNextPageToken();
         } while (nextPageToken != null);
->>>>>>> 0d3d44f4
 
         return subnetworks;
     }
