--- conflicted
+++ resolved
@@ -168,11 +168,7 @@
     }
 
     /**
-<<<<<<< HEAD
-     * The fully qualified url for the subnet.
-=======
      * The fully-qualified URL linking back to the subnetwork.
->>>>>>> f061848a
      */
     @Id
     @Output
