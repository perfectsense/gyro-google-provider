/*
 * Copyright 2019, Perfect Sense, Inc.
 *
 * Licensed under the Apache License, Version 2.0 (the "License");
 * you may not use this file except in compliance with the License.
 * You may obtain a copy of the License at
 *
 *     http://www.apache.org/licenses/LICENSE-2.0
 *
 * Unless required by applicable law or agreed to in writing, software
 * distributed under the License is distributed on an "AS IS" BASIS,
 * WITHOUT WARRANTIES OR CONDITIONS OF ANY KIND, either express or implied.
 * See the License for the specific language governing permissions and
 * limitations under the License.
 */

package gyro.google.compute;

<<<<<<< HEAD
import com.google.api.client.googleapis.json.GoogleJsonResponseException;
=======
import java.util.Set;

>>>>>>> 2deeec43
import com.google.api.services.compute.Compute;
import com.google.api.services.compute.model.Operation;
import com.google.api.services.compute.model.Subnetwork;
import com.google.api.services.compute.model.SubnetworksSetPrivateIpGoogleAccessRequest;
import com.google.cloud.compute.v1.ProjectGlobalNetworkName;
import gyro.core.GyroException;
import gyro.core.GyroUI;
import gyro.core.Type;
import gyro.core.resource.Id;
import gyro.core.resource.Output;
import gyro.core.resource.Resource;
import gyro.core.resource.Updatable;
import gyro.core.scope.State;
import gyro.core.validation.Required;
import gyro.google.Copyable;

import java.io.IOException;
import java.util.Set;

/**
 * Creates a subnet.
 *
 * Example
 * -------
 *
 * .. code-block:: gyro
 *
 *     google::compute-subnet subnet-example
 *         name: "subnet-example"
 *         description: "subnet-example-description"
 *         ip-cidr-range: "10.0.0.0/16"
 *         network: $(google::compute-network network-example-subnet)
 *         region: "us-east1"
 *     end
 */
@Type("compute-subnet")
public class SubnetworkResource extends ComputeResource implements Copyable<Subnetwork> {

    private String name;
    private String description;
    private String ipCidrRange;
    private NetworkResource network;
    private String region;
    private Boolean enableFlowLogs;
    private Boolean privateIpGoogleAccess;

    // Read-only
    private String id;
    private String selfLink;

    /**
     * The name of the subnet. (Required)
     */
    @Id
    @Required
    public String getName() {
        return name;
    }

    public void setName(String name) {
        this.name = name;
    }

    /**
     * The description of the subnet.
     */
    public String getDescription() {
        return description;
    }

    public void setDescription(String description) {
        this.description = description;
    }

    /**
     * The IPv4 network range for the subnet, in CIDR notation. (Required)
     */
    @Required
    public String getIpCidrRange() {
        return ipCidrRange;
    }

    public void setIpCidrRange(String ipCidrRange) {
        this.ipCidrRange = ipCidrRange;
    }

    /**
     * The network to create this subnet in. (Required)
     */
    @Required
    public NetworkResource getNetwork() {
        return network;
    }

    public void setNetwork(NetworkResource network) {
        this.network = network;
    }

    /**
     * The region to create this subnet in. (Required)
     */
    @Required
    public String getRegion() {
        return region;
    }

    public void setRegion(String region) {
        this.region = region;
    }

    /**
     * When true, enables flow logs. Defaults to ``false``.
     */
    @Updatable
    public Boolean getEnableFlowLogs() {
        if (enableFlowLogs == null) {
            enableFlowLogs = false;
        }

        return enableFlowLogs;
    }

    public void setEnableFlowLogs(Boolean enableFlowLogs) {
        this.enableFlowLogs = enableFlowLogs;
    }

    /**
     * When true, allows virtual machines in this subnet that only have private IPs to access Google APIs and services. See `Configuring Private Google Access <https://cloud.google.com/vpc/docs/configure-private-google-access>`_. Defaults to ``false``.
     */
    @Updatable
    public Boolean getPrivateIpGoogleAccess() {
        if (privateIpGoogleAccess == null) {
            privateIpGoogleAccess = false;
        }

        return privateIpGoogleAccess;
    }

    public void setPrivateIpGoogleAccess(Boolean privateIpGoogleAccess) {
        this.privateIpGoogleAccess = privateIpGoogleAccess;
    }

    /**
     * The Id of the subnet.
     */
    @Output
    public String getId() {
        return id;
    }

    public void setId(String id) {
        this.id = id;
    }

    /**
     * The fully qualified url for the subnet.
     */
    @Output
    public String getSelfLink() {
        return selfLink;
    }

    public void setSelfLink(String selfLink) {
        this.selfLink = selfLink;
    }

    @Override
    public void copyFrom(Subnetwork subnetwork) {
        setId(subnetwork.getId().toString());
        setDescription(subnetwork.getDescription());
        setIpCidrRange(subnetwork.getIpCidrRange());
        setEnableFlowLogs(subnetwork.getEnableFlowLogs());
        setPrivateIpGoogleAccess(subnetwork.getPrivateIpGoogleAccess());
        setName(subnetwork.getName());
        setNetwork(findById(
            NetworkResource.class,
            subnetwork.getNetwork().substring(subnetwork.getNetwork().lastIndexOf("/") + 1)));
        setRegion(subnetwork.getRegion().substring(subnetwork.getRegion().lastIndexOf("/") + 1));
        setSelfLink(subnetwork.getSelfLink());
    }

    @Override
    public boolean doRefresh() throws Exception {
        Compute client = createComputeClient();

        Subnetwork subnetwork = client.subnetworks().get(getProjectId(), getRegion(), getName()).execute();
        copyFrom(subnetwork);

        return true;
    }

    @Override
    public void doCreate(GyroUI ui, State state) throws Exception {
        Compute client = createComputeClient();

        Subnetwork subnetwork = new Subnetwork();
        subnetwork.setName(getName());
        subnetwork.setNetwork(ProjectGlobalNetworkName.format(getNetwork().getName(), getProjectId()));
        subnetwork.setDescription(getDescription());
        subnetwork.setIpCidrRange(getIpCidrRange());
        subnetwork.setEnableFlowLogs(getEnableFlowLogs());
        subnetwork.setPrivateIpGoogleAccess(getPrivateIpGoogleAccess());

        Compute.Subnetworks.Insert insert = client.subnetworks().insert(getProjectId(), getRegion(), subnetwork);
        Operation operation = insert.execute();
        Operation.Error error = waitForCompletion(client, operation);
        if (error != null) {
            throw new GyroException(error.toPrettyString());
        }

        refresh();
    }

    @Override
    public void doUpdate(GyroUI ui, State state, Resource current, Set<String> changedFieldNames) throws Exception {
        Compute client = createComputeClient();

<<<<<<< HEAD
        try {
            if (changedFieldNames.contains("enable-flow-logs")) {
                Subnetwork subnetwork = client.subnetworks().get(getProjectId(), getRegion(), getName()).execute();
                subnetwork.setEnableFlowLogs(getEnableFlowLogs());
                client.subnetworks().patch(getProjectId(), getRegion(), getName(), subnetwork).execute();
            }

            if (changedFieldNames.contains("private-ip-google-access")) {
                SubnetworksSetPrivateIpGoogleAccessRequest flag = new SubnetworksSetPrivateIpGoogleAccessRequest();
                flag.setPrivateIpGoogleAccess(getPrivateIpGoogleAccess());
                client.subnetworks().setPrivateIpGoogleAccess(getProjectId(), getRegion(), getName(), flag).execute();
            }

            refresh();
        } catch (IOException ex) {
            throw new GyroException(ex.getMessage(), ex.getCause());
=======
        if (changedFieldNames.contains("enable-flow-logs")) {
            Subnetwork subnetwork = client.subnetworks().get(getProjectId(), getRegion(), getName()).execute();
            subnetwork.setEnableFlowLogs(getEnableFlowLogs());
            client.subnetworks().patch(getProjectId(), getRegion(), getName(), subnetwork).execute();
        }

        if (changedFieldNames.contains("private-ip-google-access")) {
            SubnetworksSetPrivateIpGoogleAccessRequest flag = new SubnetworksSetPrivateIpGoogleAccessRequest();
            flag.setPrivateIpGoogleAccess(getPrivateIpGoogleAccess());
            client.subnetworks().setPrivateIpGoogleAccess(getProjectId(), getRegion(), getName(), flag).execute();
>>>>>>> 2deeec43
        }
    }

    @Override
    public void doDelete(GyroUI ui, State state) throws Exception {
        Compute client = createComputeClient();

        Operation operation = client.subnetworks().delete(getProjectId(), getRegion(), getName()).execute();

        Operation.Error error = waitForCompletion(client, operation);
        if (error != null) {
            throw new GyroException(error.toPrettyString());
        }
    }
}<|MERGE_RESOLUTION|>--- conflicted
+++ resolved
@@ -16,12 +16,8 @@
 
 package gyro.google.compute;
 
-<<<<<<< HEAD
-import com.google.api.client.googleapis.json.GoogleJsonResponseException;
-=======
 import java.util.Set;
 
->>>>>>> 2deeec43
 import com.google.api.services.compute.Compute;
 import com.google.api.services.compute.model.Operation;
 import com.google.api.services.compute.model.Subnetwork;
@@ -30,16 +26,12 @@
 import gyro.core.GyroException;
 import gyro.core.GyroUI;
 import gyro.core.Type;
-import gyro.core.resource.Id;
 import gyro.core.resource.Output;
 import gyro.core.resource.Resource;
 import gyro.core.resource.Updatable;
 import gyro.core.scope.State;
 import gyro.core.validation.Required;
 import gyro.google.Copyable;
-
-import java.io.IOException;
-import java.util.Set;
 
 /**
  * Creates a subnet.
@@ -70,12 +62,10 @@
 
     // Read-only
     private String id;
-    private String selfLink;
 
     /**
      * The name of the subnet. (Required)
      */
-    @Id
     @Required
     public String getName() {
         return name;
@@ -174,18 +164,6 @@
 
     public void setId(String id) {
         this.id = id;
-    }
-
-    /**
-     * The fully qualified url for the subnet.
-     */
-    @Output
-    public String getSelfLink() {
-        return selfLink;
-    }
-
-    public void setSelfLink(String selfLink) {
-        this.selfLink = selfLink;
     }
 
     @Override
@@ -200,7 +178,6 @@
             NetworkResource.class,
             subnetwork.getNetwork().substring(subnetwork.getNetwork().lastIndexOf("/") + 1)));
         setRegion(subnetwork.getRegion().substring(subnetwork.getRegion().lastIndexOf("/") + 1));
-        setSelfLink(subnetwork.getSelfLink());
     }
 
     @Override
@@ -239,24 +216,6 @@
     public void doUpdate(GyroUI ui, State state, Resource current, Set<String> changedFieldNames) throws Exception {
         Compute client = createComputeClient();
 
-<<<<<<< HEAD
-        try {
-            if (changedFieldNames.contains("enable-flow-logs")) {
-                Subnetwork subnetwork = client.subnetworks().get(getProjectId(), getRegion(), getName()).execute();
-                subnetwork.setEnableFlowLogs(getEnableFlowLogs());
-                client.subnetworks().patch(getProjectId(), getRegion(), getName(), subnetwork).execute();
-            }
-
-            if (changedFieldNames.contains("private-ip-google-access")) {
-                SubnetworksSetPrivateIpGoogleAccessRequest flag = new SubnetworksSetPrivateIpGoogleAccessRequest();
-                flag.setPrivateIpGoogleAccess(getPrivateIpGoogleAccess());
-                client.subnetworks().setPrivateIpGoogleAccess(getProjectId(), getRegion(), getName(), flag).execute();
-            }
-
-            refresh();
-        } catch (IOException ex) {
-            throw new GyroException(ex.getMessage(), ex.getCause());
-=======
         if (changedFieldNames.contains("enable-flow-logs")) {
             Subnetwork subnetwork = client.subnetworks().get(getProjectId(), getRegion(), getName()).execute();
             subnetwork.setEnableFlowLogs(getEnableFlowLogs());
@@ -267,7 +226,6 @@
             SubnetworksSetPrivateIpGoogleAccessRequest flag = new SubnetworksSetPrivateIpGoogleAccessRequest();
             flag.setPrivateIpGoogleAccess(getPrivateIpGoogleAccess());
             client.subnetworks().setPrivateIpGoogleAccess(getProjectId(), getRegion(), getName(), flag).execute();
->>>>>>> 2deeec43
         }
     }
 
