--- conflicted
+++ resolved
@@ -166,15 +166,11 @@
         this.id = id;
     }
 
-<<<<<<< HEAD
-    @Id
-=======
     /**
      * The fully-qualified URL linking back to the subnetwork.
      */
     @Id
     @Output
->>>>>>> 5c13e429
     public String getSelfLink() {
         return selfLink;
     }
