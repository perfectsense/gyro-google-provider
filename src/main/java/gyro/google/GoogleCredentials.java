--- conflicted
+++ resolved
@@ -25,20 +25,12 @@
 import com.google.api.client.http.HttpTransport;
 import com.google.api.client.json.JsonFactory;
 import com.google.api.client.json.jackson2.JacksonFactory;
+import com.google.api.services.compute.Compute;
 import com.google.auth.http.HttpCredentialsAdapter;
 import gyro.core.GyroException;
 import gyro.core.GyroInputStream;
 import gyro.core.auth.Credentials;
 
-<<<<<<< HEAD
-import java.io.IOException;
-import java.lang.reflect.Constructor;
-import java.lang.reflect.InvocationTargetException;
-import java.security.GeneralSecurityException;
-import java.util.Collections;
-
-=======
->>>>>>> 0d3d44f4
 public class GoogleCredentials extends Credentials {
 
     private String projectId;
@@ -70,31 +62,11 @@
 
             try (GyroInputStream input = openInput(getCredentialFilePath())) {
                 googleCredentials = com.google.auth.oauth2.GoogleCredentials.fromStream(input)
-                        .createScoped(Collections.singleton("https://www.googleapis.com/auth/cloud-platform"));
+                    .createScoped(Collections.singleton("https://www.googleapis.com/auth/cloud-platform"));
             } catch (Exception ex) {
                 throw new GyroException("Could not load credentials file.");
             }
 
-<<<<<<< HEAD
-            try {
-                Class builderClass = Class.forName(clientClass.getCanonicalName() + "$Builder");
-                Constructor constructor = builderClass.getConstructor(
-                        com.google.api.client.http.HttpTransport.class,
-                        com.google.api.client.json.JsonFactory.class,
-                        com.google.api.client.http.HttpRequestInitializer.class);
-                AbstractGoogleJsonClient.Builder client = (AbstractGoogleJsonClient.Builder) constructor.newInstance(
-                        httpTransport,
-                        jsonFactory,
-                        new HttpCredentialsAdapter(googleCredentials));
-                client.setApplicationName("gyro-google-provider");
-
-                return (T) client.build();
-
-            } catch (NoSuchMethodException | IllegalAccessException | InstantiationException | InvocationTargetException | ClassNotFoundException e) {
-                throw new GyroException(String.format(
-                        "Unable to create a Google JSON Client from %s",
-                        clientClass.getCanonicalName()));
-=======
             switch (clientClass.getSimpleName()) {
                 case "Compute":
                     return (T) new Compute.Builder(
@@ -105,7 +77,6 @@
 
                 default:
                     throw new GyroException(String.format("No client found for class %s", clientClass.getSimpleName()));
->>>>>>> 0d3d44f4
             }
         } catch (GeneralSecurityException | IOException e) {
             throw new GyroException(String.format("Unable to create %s client", clientClass.getSimpleName()));
