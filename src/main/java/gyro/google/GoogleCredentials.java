/*
 * Copyright 2019, Perfect Sense, Inc.
 *
 * Licensed under the Apache License, Version 2.0 (the "License");
 * you may not use this file except in compliance with the License.
 * You may obtain a copy of the License at
 *
 *     http://www.apache.org/licenses/LICENSE-2.0
 *
 * Unless required by applicable law or agreed to in writing, software
 * distributed under the License is distributed on an "AS IS" BASIS,
 * WITHOUT WARRANTIES OR CONDITIONS OF ANY KIND, either express or implied.
 * See the License for the specific language governing permissions and
 * limitations under the License.
 */

package gyro.google;

import java.io.IOException;
import java.lang.reflect.Constructor;
import java.lang.reflect.InvocationTargetException;
import java.lang.reflect.Method;
import java.lang.reflect.Modifier;
import java.security.GeneralSecurityException;
import java.util.Collections;
import java.util.Optional;

import com.google.api.client.googleapis.javanet.GoogleNetHttpTransport;
import com.google.api.client.googleapis.services.json.AbstractGoogleJsonClient;
import com.google.api.client.http.HttpRequestInitializer;
import com.google.api.client.http.HttpTransport;
import com.google.api.client.json.JsonFactory;
import com.google.api.client.json.jackson2.JacksonFactory;
import com.google.api.gax.core.FixedCredentialsProvider;
import com.google.auth.http.HttpCredentialsAdapter;
import com.google.cloud.container.v1.ClusterManagerClient;
import com.google.cloud.container.v1.ClusterManagerSettings;
import com.google.cloud.kms.v1.KeyManagementServiceClient;
import com.google.cloud.kms.v1.KeyManagementServiceSettings;
import com.google.cloud.pubsub.v1.SubscriptionAdminClient;
import com.google.cloud.pubsub.v1.SubscriptionAdminSettings;
import com.google.cloud.pubsub.v1.TopicAdminClient;
import com.google.cloud.pubsub.v1.TopicAdminSettings;
import com.google.devtools.artifactregistry.v1beta2.ArtifactRegistryClient;
import com.google.devtools.artifactregistry.v1beta2.ArtifactRegistrySettings;
import gyro.core.GyroException;
import gyro.core.GyroInputStream;
import gyro.core.auth.Credentials;

public class GoogleCredentials extends Credentials {

    private String projectId;
    private String credentialFilePath;

    public String getProjectId() {
        return projectId;
    }

    public void setProjectId(String projectId) {
        this.projectId = projectId;
    }

    public String getCredentialFilePath() {
        return credentialFilePath;
    }

    public void setCredentialFilePath(String credentialFilePath) {
        this.credentialFilePath = credentialFilePath;
    }

    public <T> T createClient(Class<T> clientClass) {
        if (AbstractGoogleJsonClient.class.isAssignableFrom(clientClass)) {
            return Optional.of(createClientBuilder((Class<? extends AbstractGoogleJsonClient>) clientClass))
                .map(AbstractGoogleJsonClient.Builder::build)
                .filter(clientClass::isInstance)
                .map(clientClass::cast)
                .orElseThrow(() -> new GyroException(
                    String.format("Unable to create %s client", clientClass.getSimpleName())));
        } else {
            return getNonGeneralizedClient(clientClass);
        }
    }

    public AbstractGoogleJsonClient.Builder createClientBuilder(Class<? extends AbstractGoogleJsonClient> clientClass) {
        try {
            HttpTransport httpTransport = GoogleNetHttpTransport.newTrustedTransport();
            JsonFactory jsonFactory = JacksonFactory.getDefaultInstance();

            com.google.auth.oauth2.GoogleCredentials googleCredentials = getGoogleCredentials();

            for (Class<?> declaredClass : clientClass.getDeclaredClasses()) {
                if (Modifier.isStatic(declaredClass.getModifiers())
                    && AbstractGoogleJsonClient.Builder.class.isAssignableFrom(declaredClass)) {
                    Constructor<?> builderConstructor = declaredClass.getConstructor(
                        HttpTransport.class, JsonFactory.class, HttpRequestInitializer.class);
                    Object builder = builderConstructor.newInstance(
                        httpTransport, jsonFactory, new HttpCredentialsAdapter(googleCredentials));
                    Method setApplicationNameMethod = declaredClass.getDeclaredMethod(
                        "setApplicationName",
                        String.class);
                    setApplicationNameMethod.invoke(builder, "gyro-google-provider");
                    return AbstractGoogleJsonClient.Builder.class.cast(builder);
                }
            }
        } catch (GeneralSecurityException
            | IOException
            | NoSuchMethodException
            | InstantiationException
            | IllegalAccessException
            | InvocationTargetException e) {
            throw new GyroException(String.format("Unable to create %s client", clientClass.getSimpleName()));
        }
        throw new GyroException(String.format("No client found for class %s", clientClass.getSimpleName()));
    }

    public com.google.auth.oauth2.GoogleCredentials getGoogleCredentials() {
        try (GyroInputStream input = openInput(getCredentialFilePath())) {
            return com.google.auth.oauth2.GoogleCredentials.fromStream(input)
                .createScoped(Collections.singleton("https://www.googleapis.com/auth/cloud-platform"));
        } catch (Exception ex) {
            throw new GyroException("Could not load credentials file.");
        }
    }

    private <T> T getNonGeneralizedClient(Class<T> clientClass) {
        if (clientClass.getSimpleName().equals("KeyManagementServiceClient")) {
            try {
                KeyManagementServiceSettings keyManagementServiceSettings =
                    KeyManagementServiceSettings.newBuilder()
                        .setCredentialsProvider(FixedCredentialsProvider.create(getGoogleCredentials()))
                        .build();

                return (T) KeyManagementServiceClient.create(keyManagementServiceSettings);
            } catch (IOException ex) {
                throw new GyroException(
                    String.format("Unable to create %s client", clientClass.getSimpleName()));
            }
        } else if (clientClass.getSimpleName().equals("TopicAdminClient")) {
            try {
                TopicAdminSettings topicAdminSettings = TopicAdminSettings.newBuilder()
                    .setCredentialsProvider(FixedCredentialsProvider.create(getGoogleCredentials()))
                    .build();
                return (T) TopicAdminClient.create(topicAdminSettings);
            } catch (IOException ex) {
                throw new GyroException(
                    String.format("Unable to create %s client", clientClass.getSimpleName()));
            }
        } else if (clientClass.getSimpleName().equals("SubscriptionAdminClient")) {
            try {
                SubscriptionAdminSettings subscriptionAdminSettings = SubscriptionAdminSettings.newBuilder()
                    .setCredentialsProvider(FixedCredentialsProvider.create(getGoogleCredentials()))
                    .build();
                return (T) SubscriptionAdminClient.create(subscriptionAdminSettings);
            } catch (IOException ex) {
                throw new GyroException(
                    String.format("Unable to create %s client", clientClass.getSimpleName()));
            }
<<<<<<< HEAD
        } else if (clientClass.getSimpleName().equals("ClusterManagerClient")) {
            try {
                ClusterManagerSettings clusterManagerSettings = ClusterManagerSettings.newBuilder()
                    .setCredentialsProvider(FixedCredentialsProvider.create(getGoogleCredentials()))
                    .build();
                return (T) ClusterManagerClient.create(clusterManagerSettings);
=======
        } else if (clientClass.getSimpleName().equals("ArtifactRegistryClient")) {
            try {
                ArtifactRegistrySettings artifactRegistrySettings = ArtifactRegistrySettings.newBuilder()
                    .setCredentialsProvider(FixedCredentialsProvider.create(getGoogleCredentials()))
                    .build();
                return (T) ArtifactRegistryClient.create(artifactRegistrySettings);
>>>>>>> edc14080
            } catch (IOException ex) {
                throw new GyroException(
                    String.format("Unable to create %s client", clientClass.getSimpleName()));
            }
        } else {
            throw new GyroException(
                String.format("Unable to create %s client", clientClass.getSimpleName()));
        }
    }

    @Override
    public void refresh() {
        getGoogleCredentials();
    }
}<|MERGE_RESOLUTION|>--- conflicted
+++ resolved
@@ -155,21 +155,22 @@
                 throw new GyroException(
                     String.format("Unable to create %s client", clientClass.getSimpleName()));
             }
-<<<<<<< HEAD
         } else if (clientClass.getSimpleName().equals("ClusterManagerClient")) {
             try {
                 ClusterManagerSettings clusterManagerSettings = ClusterManagerSettings.newBuilder()
                     .setCredentialsProvider(FixedCredentialsProvider.create(getGoogleCredentials()))
                     .build();
                 return (T) ClusterManagerClient.create(clusterManagerSettings);
-=======
+            } catch (IOException ex) {
+                throw new GyroException(
+                    String.format("Unable to create %s client", clientClass.getSimpleName()));
+            }
         } else if (clientClass.getSimpleName().equals("ArtifactRegistryClient")) {
             try {
                 ArtifactRegistrySettings artifactRegistrySettings = ArtifactRegistrySettings.newBuilder()
                     .setCredentialsProvider(FixedCredentialsProvider.create(getGoogleCredentials()))
                     .build();
                 return (T) ArtifactRegistryClient.create(artifactRegistrySettings);
->>>>>>> edc14080
             } catch (IOException ex) {
                 throw new GyroException(
                     String.format("Unable to create %s client", clientClass.getSimpleName()));
